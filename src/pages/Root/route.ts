import { createRootRoute } from '@tanstack/react-router'
import { isSupportedWindowVibrancy } from '@/api/commands/core'
<<<<<<< HEAD
import { ensureGachaClientareaTabQuery } from '@/api/queries/business'
=======
import { ensureNavbarBusinessVisibleQueryData } from '@/api/queries/business'
>>>>>>> 3b0a37da
import { DatabaseThemeStore, ThemeStore } from '@/interfaces/Theme.store'
import Root from '.'

const themeStore: ThemeStore = new DatabaseThemeStore()

const RootRoute = createRootRoute({
  shouldReload: false,
  pendingMinMs: 0,
  async loader () {
    const supportedWindowVibrancy = await isSupportedWindowVibrancy()
    const initialThemeData = await themeStore.load()
<<<<<<< HEAD
    await ensureGachaClientareaTabQuery()
=======
    await ensureNavbarBusinessVisibleQueryData()
>>>>>>> 3b0a37da
    return {
      supportedWindowVibrancy,
      initialThemeData,
      themeStore,
    }
  },
  component: Root,
})

export default RootRoute<|MERGE_RESOLUTION|>--- conflicted
+++ resolved
@@ -1,10 +1,6 @@
 import { createRootRoute } from '@tanstack/react-router'
 import { isSupportedWindowVibrancy } from '@/api/commands/core'
-<<<<<<< HEAD
-import { ensureGachaClientareaTabQuery } from '@/api/queries/business'
-=======
-import { ensureNavbarBusinessVisibleQueryData } from '@/api/queries/business'
->>>>>>> 3b0a37da
+import { ensureGachaClientareaTabQueryData, ensureNavbarBusinessVisibleQueryData } from '@/api/queries/business'
 import { DatabaseThemeStore, ThemeStore } from '@/interfaces/Theme.store'
 import Root from '.'
 
@@ -16,11 +12,8 @@
   async loader () {
     const supportedWindowVibrancy = await isSupportedWindowVibrancy()
     const initialThemeData = await themeStore.load()
-<<<<<<< HEAD
-    await ensureGachaClientareaTabQuery()
-=======
     await ensureNavbarBusinessVisibleQueryData()
->>>>>>> 3b0a37da
+    await ensureGachaClientareaTabQueryData()
     return {
       supportedWindowVibrancy,
       initialThemeData,
